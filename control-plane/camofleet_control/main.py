"""Control-plane FastAPI app."""

from __future__ import annotations

import asyncio
import contextlib
import logging
from collections.abc import Awaitable, Callable
from time import perf_counter
from typing import Any
from urllib.parse import urlparse, urlunparse

import httpx
from fastapi import (
    Depends,
    FastAPI,
    HTTPException,
    Response,
    WebSocket,
    WebSocketDisconnect,
    status,
)
from fastapi.middleware.cors import CORSMiddleware
from prometheus_client import (
    CONTENT_TYPE_LATEST,
    CollectorRegistry,
    Counter,
    Gauge,
    Histogram,
    generate_latest,
)
import websockets
from websockets.exceptions import ConnectionClosedError, ConnectionClosedOK

from .config import ControlSettings, WorkerConfig, load_settings
from .models import (
    CreateSessionRequest,
    CreateSessionResponse,
    SessionDescriptor,
    WorkerStatus,
)
from .service import worker_client

LOGGER = logging.getLogger(__name__)


class AppState:
    def __init__(self, settings: ControlSettings) -> None:
        self.settings = settings
        self._rr_index = 0
        self.registry = CollectorRegistry()
        self.proxy_success_total = Counter(
            "control_plane_proxy_success_total",
            "Count of successful proxy requests to workers.",
            ("worker", "operation"),
            registry=self.registry,
        )
        self.proxy_error_total = Counter(
            "control_plane_proxy_error_total",
            "Count of failed proxy requests to workers.",
            ("worker", "operation"),
            registry=self.registry,
        )
        self.proxy_request_duration = Histogram(
            "control_plane_proxy_request_duration_seconds",
            "Time spent proxying HTTP requests to workers.",
            ("worker", "operation"),
            registry=self.registry,
        )
        self.active_websockets = Gauge(
            "control_plane_active_websockets",
            "Number of active WebSocket proxy connections.",
            ("worker",),
            registry=self.registry,
        )

    def list_workers(self) -> list[WorkerConfig]:
        return list(self.settings.workers)

    def pick_worker(self, preferred: str | None = None, *, require_vnc: bool = False) -> WorkerConfig:
        workers = [w for w in self.list_workers() if not require_vnc or w.supports_vnc]
        if preferred:
            for worker in workers:
                if worker.name == preferred:
                    return worker
            raise HTTPException(status_code=404, detail="Worker not found")
        if not workers:
            raise HTTPException(status_code=503, detail="No workers configured")
        worker = workers[self._rr_index % len(workers)]
        self._rr_index += 1
        return worker

    async def proxy_request(
        self,
        worker: WorkerConfig,
        operation: str,
        func: Callable[..., Awaitable[httpx.Response]],
        *args,
        **kwargs,
    ) -> httpx.Response:
        """Execute a worker request while recording metrics."""

        labels = {"worker": worker.name, "operation": operation}
        start = perf_counter()
        try:
            response = await func(*args, **kwargs)
        except Exception:
            duration = perf_counter() - start
            self.proxy_error_total.labels(**labels).inc()
            self.proxy_request_duration.labels(**labels).observe(duration)
            raise
        duration = perf_counter() - start
        if response.status_code < 400:
            self.proxy_success_total.labels(**labels).inc()
        else:
            self.proxy_error_total.labels(**labels).inc()
        self.proxy_request_duration.labels(**labels).observe(duration)
        return response


def get_settings() -> ControlSettings:
    return load_settings()


def create_app(settings: ControlSettings | None = None) -> FastAPI:
    cfg = settings or load_settings()
    app = FastAPI(title="Camofleet Control", version="0.1.0")
    allow_origins = cfg.cors_origins or ["*"]
    allow_all_origins = "*" in allow_origins
    cors_allow_origins = ["*"] if allow_all_origins else allow_origins
    app.add_middleware(
        CORSMiddleware,
        allow_origins=cors_allow_origins,
        allow_credentials=not allow_all_origins,
        allow_methods=["*"],
        allow_headers=["*"],
    )

    state = AppState(cfg)

    def get_state() -> AppState:
        return state

    @app.get("/health")
    async def health(state: AppState = Depends(get_state)) -> dict:
        worker_statuses = await gather_worker_status(state)
        healthy = all(item.healthy for item in worker_statuses) if worker_statuses else False
        return {"status": "ok" if healthy else "degraded", "workers": [s.model_dump() for s in worker_statuses]}

    @app.get("/workers", response_model=list[WorkerStatus])
    async def list_workers_endpoint(state: AppState = Depends(get_state)) -> list[WorkerStatus]:
        return await gather_worker_status(state)

    @app.get("/sessions", response_model=list[SessionDescriptor])
    async def list_sessions(state: AppState = Depends(get_state)) -> list[SessionDescriptor]:
        workers = state.list_workers()
        if not workers:
            return []

        semaphore = asyncio.Semaphore(max(1, state.settings.list_sessions_concurrency))

        async def fetch_worker_sessions(worker: WorkerConfig) -> list[SessionDescriptor]:
            async with semaphore:
                async with worker_client(worker, cfg) as client:
                    try:
                        response = await state.proxy_request(worker, "list_sessions", client.list_sessions)
                        response.raise_for_status()
                    except httpx.HTTPError as exc:  # pragma: no cover - network failure
                        LOGGER.warning("Failed to query worker %s: %s", worker.name, exc)
                        return []
            sessions: list[SessionDescriptor] = []
            for item in response.json():
                public_ws_endpoint = build_public_ws_endpoint(cfg, worker.name, item["id"])
<<<<<<< HEAD
                vnc_payload = item.get("vnc", item.get("vnc_info", {})) or {}
                vnc_enabled = item.get("vnc_enabled")
                if vnc_enabled is None and vnc_payload:
                    vnc_enabled = bool(vnc_payload.get("http") or vnc_payload.get("ws"))
                # Apply optional public VNC base overrides if configured on the worker
                vnc_payload = apply_vnc_overrides(worker, vnc_payload) if isinstance(vnc_payload, dict) else vnc_payload
=======
                raw_vnc_payload = item.get("vnc", item.get("vnc_info", {}))
                vnc_payload = raw_vnc_payload or {}
                vnc_enabled = item.get("vnc_enabled")
                if vnc_enabled is None and vnc_payload:
                    vnc_enabled = bool(vnc_payload.get("http") or vnc_payload.get("ws"))
                if isinstance(vnc_payload, dict):
                    vnc_payload = apply_vnc_overrides(worker, vnc_payload)
>>>>>>> 1f4362ee
                sessions.append(
                    SessionDescriptor(
                        worker=worker.name,
                        id=item["id"],
                        status=item["status"],
                        created_at=item["created_at"],
                        last_seen_at=item["last_seen_at"],
                        browser=item.get("browser", "camoufox"),
                        headless=item["headless"],
                        idle_ttl_seconds=item["idle_ttl_seconds"],
                        labels=item.get("labels", {}),
                        ws_endpoint=public_ws_endpoint,
                        vnc_enabled=vnc_enabled,
                        vnc=vnc_payload,
                        start_url_wait=item.get("start_url_wait"),
                    )
                )
            return sessions

        tasks = [fetch_worker_sessions(worker) for worker in workers]
        results = await asyncio.gather(*tasks)
        return [item for worker_sessions in results for item in worker_sessions]

    @app.post("/sessions", response_model=CreateSessionResponse, status_code=status.HTTP_201_CREATED)
    async def create_session(
        request: CreateSessionRequest,
        state: AppState = Depends(get_state),
    ) -> CreateSessionResponse:
        worker = state.pick_worker(request.worker, require_vnc=request.vnc)
        payload = request.model_dump(exclude_unset=True)
        payload.pop("worker", None)
        async with worker_client(worker, cfg) as client:
            response = await state.proxy_request(worker, "create_session", client.create_session, payload)
        if response.status_code >= 400:
            raise HTTPException(status_code=response.status_code, detail=response.text)
        body = response.json()
        body["ws_endpoint"] = build_public_ws_endpoint(cfg, worker.name, body["id"])
        body.setdefault("browser", "camoufox")
        if "vnc" not in body and "vnc_info" in body:
            body["vnc"] = body.pop("vnc_info")
        if "vnc_enabled" not in body and "vnc" in body:
            body["vnc_enabled"] = bool(body["vnc"].get("http") or body["vnc"].get("ws"))
        vnc_payload = body.get("vnc")
        if isinstance(vnc_payload, dict):
            body["vnc"] = apply_vnc_overrides(worker, vnc_payload)
        return CreateSessionResponse(worker=worker.name, **body)

    @app.get("/sessions/{worker_name}/{session_id}", response_model=SessionDescriptor)
    async def get_session(worker_name: str, session_id: str, state: AppState = Depends(get_state)) -> SessionDescriptor:
        worker = state.pick_worker(worker_name)
        async with worker_client(worker, cfg) as client:
            response = await state.proxy_request(worker, "get_session", client.get_session, session_id)
        if response.status_code == 404:
            raise HTTPException(status_code=404, detail="Session not found")
        response.raise_for_status()
        body = response.json()
        body["ws_endpoint"] = build_public_ws_endpoint(cfg, worker.name, body["id"])
        body.setdefault("browser", "camoufox")
        if "vnc" not in body and "vnc_info" in body:
            body["vnc"] = body.pop("vnc_info")
        if "vnc_enabled" not in body and "vnc" in body:
            body["vnc_enabled"] = bool(body["vnc"].get("http") or body["vnc"].get("ws"))
        vnc_payload = body.get("vnc")
        if isinstance(vnc_payload, dict):
            body["vnc"] = apply_vnc_overrides(worker, vnc_payload)
        return SessionDescriptor(worker=worker.name, **body)

    @app.delete("/sessions/{worker_name}/{session_id}")
    async def delete_session(worker_name: str, session_id: str, state: AppState = Depends(get_state)) -> dict:
        worker = state.pick_worker(worker_name)
        async with worker_client(worker, cfg) as client:
            response = await state.proxy_request(worker, "delete_session", client.delete_session, session_id)
        if response.status_code == 404:
            raise HTTPException(status_code=404, detail="Session not found")
        response.raise_for_status()
        return response.json()

    @app.post("/sessions/{worker_name}/{session_id}/touch", response_model=SessionDescriptor)
    async def touch_session(
        worker_name: str,
        session_id: str,
        state: AppState = Depends(get_state),
    ) -> SessionDescriptor:
        worker = state.pick_worker(worker_name)
        async with worker_client(worker, cfg) as client:
            response = await state.proxy_request(worker, "touch_session", client.touch_session, session_id)
        if response.status_code == 404:
            raise HTTPException(status_code=404, detail="Session not found")
        response.raise_for_status()
        body = response.json()
        body["ws_endpoint"] = build_public_ws_endpoint(cfg, worker.name, body["id"])
        body.setdefault("browser", "camoufox")
        if "vnc" not in body and "vnc_info" in body:
            body["vnc"] = body.pop("vnc_info")
        if "vnc_enabled" not in body and "vnc" in body:
            body["vnc_enabled"] = bool(body["vnc"].get("http") or body["vnc"].get("ws"))
        vnc_payload = body.get("vnc")
        if isinstance(vnc_payload, dict):
            body["vnc"] = apply_vnc_overrides(worker, vnc_payload)
        return SessionDescriptor(worker=worker.name, **body)

    @app.get(cfg.metrics_endpoint)
    async def metrics(state: AppState = Depends(get_state)) -> Response:
        data = generate_latest(state.registry)
        return Response(content=data, media_type=CONTENT_TYPE_LATEST)

    @app.websocket("/sessions/{worker_name}/{session_id}/ws")
    async def session_websocket(
        websocket: WebSocket,
        worker_name: str,
        session_id: str,
        state: AppState = Depends(get_state),
    ) -> None:
        worker = state.pick_worker(worker_name)
        upstream_endpoint = build_worker_ws_endpoint(worker, session_id)
        await websocket.accept()
        websocket_labels = {"worker": worker.name}
        state.active_websockets.labels(**websocket_labels).inc()
        try:
            async with websockets.connect(
                upstream_endpoint,
                ping_interval=None,
                open_timeout=cfg.request_timeout,
            ) as upstream:
                client_to_upstream = asyncio.create_task(
                    _forward_client_to_upstream(websocket, upstream),
                    name="control-bridge-client->worker",
                )
                upstream_to_client = asyncio.create_task(
                    _forward_upstream_to_client(websocket, upstream),
                    name="control-bridge-worker->client",
                )
                done, pending = await asyncio.wait(
                    {client_to_upstream, upstream_to_client},
                    return_when=asyncio.FIRST_EXCEPTION,
                )
                for task in pending:
                    task.cancel()
                for task in done:
                    exc = task.exception()
                    if exc:
                        raise exc
        except (ConnectionClosedError, ConnectionClosedOK, WebSocketDisconnect):
            with contextlib.suppress(RuntimeError):
                await websocket.close()
        except Exception as exc:  # pragma: no cover - defensive logging path
            LOGGER.warning("WebSocket proxy failure for worker %s: %s", worker.name, exc)
            with contextlib.suppress(RuntimeError):
                await websocket.close(code=status.WS_1011_INTERNAL_ERROR)
        finally:
            state.active_websockets.labels(**websocket_labels).dec()

    return app


async def gather_worker_status(state: AppState) -> list[WorkerStatus]:
    worker_list = list(state.list_workers())

    async def _fetch_status(worker: WorkerConfig) -> WorkerStatus:
        async with worker_client(worker, state.settings) as client:
            try:
                response = await state.proxy_request(worker, "health", client.health)
                response.raise_for_status()
                detail = response.json()
                return WorkerStatus(
                    name=worker.name,
                    healthy=True,
                    detail=detail,
                    supports_vnc=worker.supports_vnc,
                )
            except httpx.HTTPError as exc:  # pragma: no cover
                LOGGER.warning("Worker %s unhealthy: %s", worker.name, exc)
                return WorkerStatus(
                    name=worker.name,
                    healthy=False,
                    detail={"error": str(exc)},
                    supports_vnc=worker.supports_vnc,
                )

    if not worker_list:
        return []

    return list(await asyncio.gather(*(_fetch_status(worker) for worker in worker_list)))


def build_public_ws_endpoint(settings: ControlSettings, worker_name: str, session_id: str) -> str:
    prefix = normalise_public_prefix(settings.public_api_prefix)
    return f"{prefix}/sessions/{worker_name}/{session_id}/ws"


def build_worker_ws_endpoint(worker: WorkerConfig, session_id: str) -> str:
    parsed = urlparse(worker.url)
    scheme = "wss" if parsed.scheme == "https" else "ws"
    path = parsed.path.rstrip("/")
    if path:
        path = f"{path}/sessions/{session_id}/ws"
    else:
        path = f"/sessions/{session_id}/ws"
    base = parsed._replace(scheme=scheme, path=path, params="", query="", fragment="")
    return urlunparse(base)


def apply_vnc_overrides(worker: WorkerConfig, payload: dict[str, Any]) -> dict[str, Any]:
    if not payload:
        return payload

    mutated = dict(payload)
    for key, override_url in (("ws", worker.vnc_ws), ("http", worker.vnc_http)):
        original_url = payload.get(key)
        if not original_url or not override_url:
            continue
        try:
            parsed_original = urlparse(original_url)
            parsed_override = urlparse(override_url)
        except ValueError:
            continue
        if not parsed_override.scheme or not parsed_override.netloc:
            continue
        replaced = parsed_original._replace(
            scheme=parsed_override.scheme,
            netloc=parsed_override.netloc,
        )
        mutated[key] = urlunparse(replaced)

    return mutated


def normalise_public_prefix(prefix: str) -> str:
    value = (prefix or "").strip()
    if not value or value == "/":
        return ""
    if not value.startswith("/"):
        value = f"/{value}"
    return value.rstrip("/")


async def _forward_client_to_upstream(websocket: WebSocket, upstream: websockets.WebSocketClientProtocol) -> None:
    try:
        while True:
            message = await websocket.receive()
            message_type = message.get("type")
            if message_type == "websocket.disconnect":
                await upstream.close()
                break
            if "text" in message and message["text"] is not None:
                await upstream.send(message["text"])
            elif "bytes" in message and message["bytes"] is not None:
                await upstream.send(message["bytes"])
    except WebSocketDisconnect:
        await upstream.close()


async def _forward_upstream_to_client(websocket: WebSocket, upstream: websockets.WebSocketClientProtocol) -> None:
    try:
        async for data in upstream:
            if isinstance(data, (bytes, bytearray)):
                await websocket.send_bytes(data)
            else:
                await websocket.send_text(data)
    finally:
        with contextlib.suppress(RuntimeError):
            await websocket.close()


__all__ = ["create_app"]<|MERGE_RESOLUTION|>--- conflicted
+++ resolved
@@ -171,22 +171,13 @@
             sessions: list[SessionDescriptor] = []
             for item in response.json():
                 public_ws_endpoint = build_public_ws_endpoint(cfg, worker.name, item["id"])
-<<<<<<< HEAD
                 vnc_payload = item.get("vnc", item.get("vnc_info", {})) or {}
                 vnc_enabled = item.get("vnc_enabled")
                 if vnc_enabled is None and vnc_payload:
                     vnc_enabled = bool(vnc_payload.get("http") or vnc_payload.get("ws"))
                 # Apply optional public VNC base overrides if configured on the worker
-                vnc_payload = apply_vnc_overrides(worker, vnc_payload) if isinstance(vnc_payload, dict) else vnc_payload
-=======
-                raw_vnc_payload = item.get("vnc", item.get("vnc_info", {}))
-                vnc_payload = raw_vnc_payload or {}
-                vnc_enabled = item.get("vnc_enabled")
-                if vnc_enabled is None and vnc_payload:
-                    vnc_enabled = bool(vnc_payload.get("http") or vnc_payload.get("ws"))
                 if isinstance(vnc_payload, dict):
                     vnc_payload = apply_vnc_overrides(worker, vnc_payload)
->>>>>>> 1f4362ee
                 sessions.append(
                     SessionDescriptor(
                         worker=worker.name,
