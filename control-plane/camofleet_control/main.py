"""Control-plane FastAPI app."""

from __future__ import annotations

import asyncio
import contextlib
import logging
from collections.abc import Awaitable, Callable
from time import perf_counter
from typing import Any
from urllib.parse import urlparse, urlunparse

import httpx
from fastapi import (
    Depends,
    FastAPI,
    HTTPException,
    Response,
    WebSocket,
    WebSocketDisconnect,
    status,
)
from fastapi.middleware.cors import CORSMiddleware
from prometheus_client import (
    CONTENT_TYPE_LATEST,
    CollectorRegistry,
    Counter,
    Gauge,
    Histogram,
    generate_latest,
)
import websockets
from websockets.exceptions import ConnectionClosedError, ConnectionClosedOK

from .config import ControlSettings, WorkerConfig, load_settings
from .models import (
    CreateSessionRequest,
    CreateSessionResponse,
    SessionDescriptor,
    WorkerStatus,
)
from .service import worker_client

LOGGER = logging.getLogger(__name__)


class AppState:
    def __init__(self, settings: ControlSettings) -> None:
        self.settings = settings
        self._rr_index = 0
        self.registry = CollectorRegistry()
        self.proxy_success_total = Counter(
            "control_plane_proxy_success_total",
            "Count of successful proxy requests to workers.",
            ("worker", "operation"),
            registry=self.registry,
        )
        self.proxy_error_total = Counter(
            "control_plane_proxy_error_total",
            "Count of failed proxy requests to workers.",
            ("worker", "operation"),
            registry=self.registry,
        )
        self.proxy_request_duration = Histogram(
            "control_plane_proxy_request_duration_seconds",
            "Time spent proxying HTTP requests to workers.",
            ("worker", "operation"),
            registry=self.registry,
        )
        self.active_websockets = Gauge(
            "control_plane_active_websockets",
            "Number of active WebSocket proxy connections.",
            ("worker",),
            registry=self.registry,
        )

    def list_workers(self) -> list[WorkerConfig]:
        return list(self.settings.workers)

    def pick_worker(self, preferred: str | None = None, *, require_vnc: bool = False) -> WorkerConfig:
        workers = [w for w in self.list_workers() if not require_vnc or w.supports_vnc]
        if preferred:
            for worker in workers:
                if worker.name == preferred:
                    return worker
            raise HTTPException(status_code=404, detail="Worker not found")
        if not workers:
            raise HTTPException(status_code=503, detail="No workers configured")
        worker = workers[self._rr_index % len(workers)]
        self._rr_index += 1
        return worker

    async def proxy_request(
        self,
        worker: WorkerConfig,
        operation: str,
        func: Callable[..., Awaitable[httpx.Response]],
        *args,
        **kwargs,
    ) -> httpx.Response:
        """Execute a worker request while recording metrics."""

        labels = {"worker": worker.name, "operation": operation}
        start = perf_counter()
        try:
            response = await func(*args, **kwargs)
        except Exception:
            duration = perf_counter() - start
            self.proxy_error_total.labels(**labels).inc()
            self.proxy_request_duration.labels(**labels).observe(duration)
            raise
        duration = perf_counter() - start
        if response.status_code < 400:
            self.proxy_success_total.labels(**labels).inc()
        else:
            self.proxy_error_total.labels(**labels).inc()
        self.proxy_request_duration.labels(**labels).observe(duration)
        return response


def get_settings() -> ControlSettings:
    return load_settings()


def create_app(settings: ControlSettings | None = None) -> FastAPI:
    cfg = settings or load_settings()
    app = FastAPI(title="Camofleet Control", version="0.1.0")
    allow_origins = cfg.cors_origins or ["*"]
    allow_all_origins = "*" in allow_origins
    cors_allow_origins = ["*"] if allow_all_origins else allow_origins
    app.add_middleware(
        CORSMiddleware,
        allow_origins=cors_allow_origins,
        allow_credentials=not allow_all_origins,
        allow_methods=["*"],
        allow_headers=["*"],
    )

    state = AppState(cfg)

    def get_state() -> AppState:
        return state

    @app.get("/health")
    async def health(state: AppState = Depends(get_state)) -> dict:
        worker_statuses = await gather_worker_status(state)
        healthy = all(item.healthy for item in worker_statuses) if worker_statuses else False
        return {"status": "ok" if healthy else "degraded", "workers": [s.model_dump() for s in worker_statuses]}

    @app.get("/workers", response_model=list[WorkerStatus])
    async def list_workers_endpoint(state: AppState = Depends(get_state)) -> list[WorkerStatus]:
        return await gather_worker_status(state)

    @app.get("/sessions", response_model=list[SessionDescriptor])
    async def list_sessions(state: AppState = Depends(get_state)) -> list[SessionDescriptor]:
<<<<<<< HEAD
        results: list[SessionDescriptor] = []
        for worker in state.list_workers():
            async with worker_client(worker, cfg) as client:
                try:
                    response = await state.proxy_request(worker, "list_sessions", client.list_sessions)
                    response.raise_for_status()
                except httpx.HTTPError as exc:  # pragma: no cover - network failure
                    LOGGER.warning("Failed to query worker %s: %s", worker.name, exc)
                    continue
                for item in response.json():
                    public_ws_endpoint = build_public_ws_endpoint(cfg, worker.name, item["id"])
                    vnc_payload = item.get("vnc", item.get("vnc_info", {})) or {}
                    vnc_enabled = item.get("vnc_enabled")
                    if vnc_enabled is None and vnc_payload:
                        vnc_enabled = bool(vnc_payload.get("http") or vnc_payload.get("ws"))
                    vnc_payload = apply_vnc_overrides(worker, vnc_payload)
                    results.append(
                        SessionDescriptor(
                            worker=worker.name,
                            id=item["id"],
                            status=item["status"],
                            created_at=item["created_at"],
                            last_seen_at=item["last_seen_at"],
                            browser=item.get("browser", "camoufox"),
                            headless=item["headless"],
                            idle_ttl_seconds=item["idle_ttl_seconds"],
                            labels=item.get("labels", {}),
                            ws_endpoint=public_ws_endpoint,
                            vnc_enabled=vnc_enabled,
                            vnc=vnc_payload,
                            start_url_wait=item.get("start_url_wait"),
=======
        workers = state.list_workers()
        if not workers:
            return []

        semaphore = asyncio.Semaphore(max(1, state.settings.list_sessions_concurrency))

        async def fetch_worker_sessions(worker: WorkerConfig) -> list[SessionDescriptor]:
            async with semaphore:
                async with worker_client(worker, cfg) as client:
                    try:
                        response = await state.proxy_request(
                            worker, "list_sessions", client.list_sessions
>>>>>>> 0d7113ab
                        )
                        response.raise_for_status()
                    except httpx.HTTPError as exc:  # pragma: no cover - network failure
                        LOGGER.warning("Failed to query worker %s: %s", worker.name, exc)
                        return []
            sessions: list[SessionDescriptor] = []
            for item in response.json():
                public_ws_endpoint = build_public_ws_endpoint(cfg, worker.name, item["id"])
                vnc_payload = item.get("vnc", item.get("vnc_info", {}))
                vnc_enabled = item.get("vnc_enabled")
                if vnc_enabled is None and vnc_payload:
                    vnc_enabled = bool(vnc_payload.get("http") or vnc_payload.get("ws"))
                sessions.append(
                    SessionDescriptor(
                        worker=worker.name,
                        id=item["id"],
                        status=item["status"],
                        created_at=item["created_at"],
                        last_seen_at=item["last_seen_at"],
                        browser=item.get("browser", "camoufox"),
                        headless=item["headless"],
                        idle_ttl_seconds=item["idle_ttl_seconds"],
                        labels=item.get("labels", {}),
                        ws_endpoint=public_ws_endpoint,
                        vnc_enabled=vnc_enabled,
                        vnc=vnc_payload,
                        start_url_wait=item.get("start_url_wait"),
                    )
                )
            return sessions

        tasks = [fetch_worker_sessions(worker) for worker in workers]
        results = await asyncio.gather(*tasks)
        return [item for worker_sessions in results for item in worker_sessions]

    @app.post("/sessions", response_model=CreateSessionResponse, status_code=status.HTTP_201_CREATED)
    async def create_session(
        request: CreateSessionRequest,
        state: AppState = Depends(get_state),
    ) -> CreateSessionResponse:
        worker = state.pick_worker(request.worker, require_vnc=request.vnc)
        payload = request.model_dump(exclude_unset=True)
        payload.pop("worker", None)
        async with worker_client(worker, cfg) as client:
            response = await state.proxy_request(worker, "create_session", client.create_session, payload)
        if response.status_code >= 400:
            raise HTTPException(status_code=response.status_code, detail=response.text)
        body = response.json()
        body["ws_endpoint"] = build_public_ws_endpoint(cfg, worker.name, body["id"])
        body.setdefault("browser", "camoufox")
        if "vnc" not in body and "vnc_info" in body:
            body["vnc"] = body.pop("vnc_info")
        if "vnc_enabled" not in body and "vnc" in body:
            body["vnc_enabled"] = bool(body["vnc"].get("http") or body["vnc"].get("ws"))
        vnc_payload = body.get("vnc")
        if isinstance(vnc_payload, dict):
            body["vnc"] = apply_vnc_overrides(worker, vnc_payload)
        return CreateSessionResponse(worker=worker.name, **body)

    @app.get("/sessions/{worker_name}/{session_id}", response_model=SessionDescriptor)
    async def get_session(worker_name: str, session_id: str, state: AppState = Depends(get_state)) -> SessionDescriptor:
        worker = state.pick_worker(worker_name)
        async with worker_client(worker, cfg) as client:
            response = await state.proxy_request(worker, "get_session", client.get_session, session_id)
        if response.status_code == 404:
            raise HTTPException(status_code=404, detail="Session not found")
        response.raise_for_status()
        body = response.json()
        body["ws_endpoint"] = build_public_ws_endpoint(cfg, worker.name, body["id"])
        body.setdefault("browser", "camoufox")
        if "vnc" not in body and "vnc_info" in body:
            body["vnc"] = body.pop("vnc_info")
        if "vnc_enabled" not in body and "vnc" in body:
            body["vnc_enabled"] = bool(body["vnc"].get("http") or body["vnc"].get("ws"))
        vnc_payload = body.get("vnc")
        if isinstance(vnc_payload, dict):
            body["vnc"] = apply_vnc_overrides(worker, vnc_payload)
        return SessionDescriptor(worker=worker.name, **body)

    @app.delete("/sessions/{worker_name}/{session_id}")
    async def delete_session(worker_name: str, session_id: str, state: AppState = Depends(get_state)) -> dict:
        worker = state.pick_worker(worker_name)
        async with worker_client(worker, cfg) as client:
            response = await state.proxy_request(worker, "delete_session", client.delete_session, session_id)
        if response.status_code == 404:
            raise HTTPException(status_code=404, detail="Session not found")
        response.raise_for_status()
        return response.json()

    @app.post("/sessions/{worker_name}/{session_id}/touch", response_model=SessionDescriptor)
    async def touch_session(
        worker_name: str,
        session_id: str,
        state: AppState = Depends(get_state),
    ) -> SessionDescriptor:
        worker = state.pick_worker(worker_name)
        async with worker_client(worker, cfg) as client:
            response = await state.proxy_request(worker, "touch_session", client.touch_session, session_id)
        if response.status_code == 404:
            raise HTTPException(status_code=404, detail="Session not found")
        response.raise_for_status()
        body = response.json()
        body["ws_endpoint"] = build_public_ws_endpoint(cfg, worker.name, body["id"])
        body.setdefault("browser", "camoufox")
        if "vnc" not in body and "vnc_info" in body:
            body["vnc"] = body.pop("vnc_info")
        if "vnc_enabled" not in body and "vnc" in body:
            body["vnc_enabled"] = bool(body["vnc"].get("http") or body["vnc"].get("ws"))
        vnc_payload = body.get("vnc")
        if isinstance(vnc_payload, dict):
            body["vnc"] = apply_vnc_overrides(worker, vnc_payload)
        return SessionDescriptor(worker=worker.name, **body)

    @app.get(cfg.metrics_endpoint)
    async def metrics(state: AppState = Depends(get_state)) -> Response:
        data = generate_latest(state.registry)
        return Response(content=data, media_type=CONTENT_TYPE_LATEST)

    @app.websocket("/sessions/{worker_name}/{session_id}/ws")
    async def session_websocket(
        websocket: WebSocket,
        worker_name: str,
        session_id: str,
        state: AppState = Depends(get_state),
    ) -> None:
        worker = state.pick_worker(worker_name)
        upstream_endpoint = build_worker_ws_endpoint(worker, session_id)
        await websocket.accept()
        websocket_labels = {"worker": worker.name}
        state.active_websockets.labels(**websocket_labels).inc()
        try:
            async with websockets.connect(
                upstream_endpoint,
                ping_interval=None,
                open_timeout=cfg.request_timeout,
            ) as upstream:
                client_to_upstream = asyncio.create_task(
                    _forward_client_to_upstream(websocket, upstream),
                    name="control-bridge-client->worker",
                )
                upstream_to_client = asyncio.create_task(
                    _forward_upstream_to_client(websocket, upstream),
                    name="control-bridge-worker->client",
                )
                done, pending = await asyncio.wait(
                    {client_to_upstream, upstream_to_client},
                    return_when=asyncio.FIRST_EXCEPTION,
                )
                for task in pending:
                    task.cancel()
                for task in done:
                    exc = task.exception()
                    if exc:
                        raise exc
        except (ConnectionClosedError, ConnectionClosedOK, WebSocketDisconnect):
            with contextlib.suppress(RuntimeError):
                await websocket.close()
        except Exception as exc:  # pragma: no cover - defensive logging path
            LOGGER.warning("WebSocket proxy failure for worker %s: %s", worker.name, exc)
            with contextlib.suppress(RuntimeError):
                await websocket.close(code=status.WS_1011_INTERNAL_ERROR)
        finally:
            state.active_websockets.labels(**websocket_labels).dec()

    return app


async def gather_worker_status(state: AppState) -> list[WorkerStatus]:
    worker_list = list(state.list_workers())

    async def _fetch_status(worker: WorkerConfig) -> WorkerStatus:
        async with worker_client(worker, state.settings) as client:
            try:
                response = await state.proxy_request(worker, "health", client.health)
                response.raise_for_status()
                detail = response.json()
                return WorkerStatus(
                    name=worker.name,
                    healthy=True,
                    detail=detail,
                    supports_vnc=worker.supports_vnc,
                )
            except httpx.HTTPError as exc:  # pragma: no cover
                LOGGER.warning("Worker %s unhealthy: %s", worker.name, exc)
                return WorkerStatus(
                    name=worker.name,
                    healthy=False,
                    detail={"error": str(exc)},
                    supports_vnc=worker.supports_vnc,
                )

    if not worker_list:
        return []

    return list(await asyncio.gather(*(_fetch_status(worker) for worker in worker_list)))


def build_public_ws_endpoint(settings: ControlSettings, worker_name: str, session_id: str) -> str:
    prefix = normalise_public_prefix(settings.public_api_prefix)
    return f"{prefix}/sessions/{worker_name}/{session_id}/ws"


def build_worker_ws_endpoint(worker: WorkerConfig, session_id: str) -> str:
    parsed = urlparse(worker.url)
    scheme = "wss" if parsed.scheme == "https" else "ws"
    path = parsed.path.rstrip("/")
    if path:
        path = f"{path}/sessions/{session_id}/ws"
    else:
        path = f"/sessions/{session_id}/ws"
    base = parsed._replace(scheme=scheme, path=path, params="", query="", fragment="")
    return urlunparse(base)


def apply_vnc_overrides(worker: WorkerConfig, payload: dict[str, Any]) -> dict[str, Any]:
    if not payload:
        return payload

    mutated = dict(payload)
    for key, override_url in (("ws", worker.vnc_ws), ("http", worker.vnc_http)):
        original_url = payload.get(key)
        if not original_url or not override_url:
            continue
        try:
            parsed_original = urlparse(original_url)
            parsed_override = urlparse(override_url)
        except ValueError:
            continue
        if not parsed_override.scheme or not parsed_override.netloc:
            continue
        replaced = parsed_original._replace(
            scheme=parsed_override.scheme,
            netloc=parsed_override.netloc,
        )
        mutated[key] = urlunparse(replaced)

    return mutated


def normalise_public_prefix(prefix: str) -> str:
    value = (prefix or "").strip()
    if not value or value == "/":
        return ""
    if not value.startswith("/"):
        value = f"/{value}"
    return value.rstrip("/")


async def _forward_client_to_upstream(websocket: WebSocket, upstream: websockets.WebSocketClientProtocol) -> None:
    try:
        while True:
            message = await websocket.receive()
            message_type = message.get("type")
            if message_type == "websocket.disconnect":
                await upstream.close()
                break
            if "text" in message and message["text"] is not None:
                await upstream.send(message["text"])
            elif "bytes" in message and message["bytes"] is not None:
                await upstream.send(message["bytes"])
    except WebSocketDisconnect:
        await upstream.close()


async def _forward_upstream_to_client(websocket: WebSocket, upstream: websockets.WebSocketClientProtocol) -> None:
    try:
        async for data in upstream:
            if isinstance(data, (bytes, bytearray)):
                await websocket.send_bytes(data)
            else:
                await websocket.send_text(data)
    finally:
        with contextlib.suppress(RuntimeError):
            await websocket.close()


__all__ = ["create_app"]<|MERGE_RESOLUTION|>--- conflicted
+++ resolved
@@ -153,39 +153,6 @@
 
     @app.get("/sessions", response_model=list[SessionDescriptor])
     async def list_sessions(state: AppState = Depends(get_state)) -> list[SessionDescriptor]:
-<<<<<<< HEAD
-        results: list[SessionDescriptor] = []
-        for worker in state.list_workers():
-            async with worker_client(worker, cfg) as client:
-                try:
-                    response = await state.proxy_request(worker, "list_sessions", client.list_sessions)
-                    response.raise_for_status()
-                except httpx.HTTPError as exc:  # pragma: no cover - network failure
-                    LOGGER.warning("Failed to query worker %s: %s", worker.name, exc)
-                    continue
-                for item in response.json():
-                    public_ws_endpoint = build_public_ws_endpoint(cfg, worker.name, item["id"])
-                    vnc_payload = item.get("vnc", item.get("vnc_info", {})) or {}
-                    vnc_enabled = item.get("vnc_enabled")
-                    if vnc_enabled is None and vnc_payload:
-                        vnc_enabled = bool(vnc_payload.get("http") or vnc_payload.get("ws"))
-                    vnc_payload = apply_vnc_overrides(worker, vnc_payload)
-                    results.append(
-                        SessionDescriptor(
-                            worker=worker.name,
-                            id=item["id"],
-                            status=item["status"],
-                            created_at=item["created_at"],
-                            last_seen_at=item["last_seen_at"],
-                            browser=item.get("browser", "camoufox"),
-                            headless=item["headless"],
-                            idle_ttl_seconds=item["idle_ttl_seconds"],
-                            labels=item.get("labels", {}),
-                            ws_endpoint=public_ws_endpoint,
-                            vnc_enabled=vnc_enabled,
-                            vnc=vnc_payload,
-                            start_url_wait=item.get("start_url_wait"),
-=======
         workers = state.list_workers()
         if not workers:
             return []
@@ -196,10 +163,7 @@
             async with semaphore:
                 async with worker_client(worker, cfg) as client:
                     try:
-                        response = await state.proxy_request(
-                            worker, "list_sessions", client.list_sessions
->>>>>>> 0d7113ab
-                        )
+                        response = await state.proxy_request(worker, "list_sessions", client.list_sessions)
                         response.raise_for_status()
                     except httpx.HTTPError as exc:  # pragma: no cover - network failure
                         LOGGER.warning("Failed to query worker %s: %s", worker.name, exc)
@@ -207,10 +171,12 @@
             sessions: list[SessionDescriptor] = []
             for item in response.json():
                 public_ws_endpoint = build_public_ws_endpoint(cfg, worker.name, item["id"])
-                vnc_payload = item.get("vnc", item.get("vnc_info", {}))
+                vnc_payload = item.get("vnc", item.get("vnc_info", {})) or {}
                 vnc_enabled = item.get("vnc_enabled")
                 if vnc_enabled is None and vnc_payload:
                     vnc_enabled = bool(vnc_payload.get("http") or vnc_payload.get("ws"))
+                # Apply optional public VNC base overrides if configured on the worker
+                vnc_payload = apply_vnc_overrides(worker, vnc_payload) if isinstance(vnc_payload, dict) else vnc_payload
                 sessions.append(
                     SessionDescriptor(
                         worker=worker.name,
